--- conflicted
+++ resolved
@@ -7,11 +7,7 @@
 	"path/filepath"
 	"strings"
 
-<<<<<<< HEAD
-=======
 	"github.com/weaveworks/weave-gitops/pkg/shims"
-	"github.com/weaveworks/weave-gitops/pkg/status"
->>>>>>> aa73a856
 	"github.com/weaveworks/weave-gitops/pkg/utils"
 	"github.com/weaveworks/weave-gitops/pkg/version"
 	"sigs.k8s.io/yaml"
@@ -20,7 +16,7 @@
 const fluxSystemNamespace = `apiVersion: v1
 kind: Namespace
 metadata:
-  name: wego-system
+  name: flux-system
 ---
 `
 
@@ -128,20 +124,7 @@
 	return GetUserFromHubCredentials()
 }
 
-<<<<<<< HEAD
-func getUserFromHubCredentials() (string, error) {
-=======
-// GetRepoName returns the name of the wego repo for the cluster (the repo holding controller defs)
-func GetRepoName() (string, error) {
-	clusterName, err := status.GetClusterName()
-	if err != nil {
-		return "", err
-	}
-	return clusterName + "-wego", nil
-}
-
 func GetUserFromHubCredentials() (string, error) {
->>>>>>> aa73a856
 	homeDir, err := os.UserHomeDir()
 	if err != nil {
 		return "", err
