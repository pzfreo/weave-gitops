package cmdimpl

// Implementation of the 'wego add' command

import (
	"bufio"
	"bytes"
	"fmt"
	"io/ioutil"
	"os"
	"os/exec"
	"path/filepath"
	"strings"
	"text/template"

	"github.com/fluxcd/go-git-providers/gitprovider"
	"github.com/weaveworks/weave-gitops/pkg/fluxops"
	cgitprovider "github.com/weaveworks/weave-gitops/pkg/gitproviders"
	"github.com/weaveworks/weave-gitops/pkg/shims"
	"github.com/weaveworks/weave-gitops/pkg/status"
	"github.com/weaveworks/weave-gitops/pkg/utils"
)

const appYamlTemplate = `apiVersion: wego.weave.works/v1alpha1
kind: Application
metadata:
  name: {{ .AppName }}
spec:
  path: {{ .AppPath }}
  url: {{ .AppURL }}
`

// Will move into filesystem when we store wego infrastructure in git
const appCRD = `apiVersion: apiextensions.k8s.io/v1beta1
kind: CustomResourceDefinition
metadata:
  name: apps.wego.weave.works
spec:
  group: wego.weave.works
  scope: Cluster
  names:
    kind: Application
    listKind: ApplicationList
    plural: apps
    singular: app
  subresources:
    status: {}
  validation:
    openAPIV3Schema:
      required: ["spec"]
      properties:
        spec:
          required: ["url", "path"]
          properties:
            url:
              type: "string"
              minimum: 1
              maximum: 1
            path:
              type: "string"
              minimum: 1
              maximum: 1
  version: v1alpha1
  versions:
    - name: v1alpha1
      served: true
      storage: true
`

const (
	DeployTypeKustomize = "kustomize"
	DeployTypeHelm      = "helm"
)

type AddParamSet struct {
<<<<<<< HEAD
	Dir        string
	Name       string
	Url        string
	Path       string
	Branch     string
	PrivateKey string
	Namespace  string
=======
	Dir            string
	Name           string
	Url            string
	Path           string
	Branch         string
	PrivateKey     string
	DeploymentType string
>>>>>>> 73678a6f
}

var (
	params    AddParamSet
	repoOwner string
)

// checkError will print a message to stderr and exit
func checkError(msg string, err interface{}) {
	if err != nil {
		fmt.Fprintf(shims.Stderr(), "%s: %v\n", msg, err)
		shims.Exit(1)
	}
}

func checkAddError(err interface{}) {
	checkError("Failed to add workload repository", err)
}

func getClusterRepoName() string {
	clusterName, err := status.GetClusterName()
	checkAddError(err)
	return clusterName + "-wego"
}

func updateParametersIfNecessary() {
	if params.Name == "" {
		repoPath, err := filepath.Abs(params.Dir)
		checkAddError(err)
		repoName := strings.ReplaceAll(filepath.Base(repoPath), "_", "-")
		params.Name = getClusterRepoName() + "-" + repoName
	}

	if params.Url == "" {
		urlout, err := exec.Command("git", "remote", "get-url", "origin").CombinedOutput()
		checkError("Failed to discover URL of remote repository", err)
		url := strings.TrimRight(string(urlout), "\n")
		fmt.Printf("URL not specified; ")
		params.Url = url
	}

	sshPrefix := "git@github.com:"
	if strings.HasPrefix(params.Url, sshPrefix) {
		trimmed := strings.TrimPrefix(params.Url, sshPrefix)
		params.Url = "ssh://git@github.com/" + trimmed
	}

	fmt.Printf("using URL: '%s' of origin from git config...\n\n", params.Url)

}

func generateWegoSourceManifest() []byte {
	fluxRepoName, err := fluxops.GetRepoName()
	checkAddError(err)

	cmd := fmt.Sprintf(`create secret git "wego" \
		--url="ssh://git@github.com/%s/%s" \
		--private-key-file="%s" \
		--namespace=%s`,
		getOwner(),
		fluxRepoName,
		params.PrivateKey,
		params.Namespace)
	fmt.Println("debug3", cmd)
	_, err = fluxops.CallFlux(cmd)
	checkAddError(err)

	cmd = fmt.Sprintf(`create source git "wego" \
		--url="ssh://git@github.com/%s/%s" \
		--branch="%s" \
		--secret-ref="wego" \
		--interval=30s \
		--export \
		--namespace=%s `,
		getOwner(),
		fluxRepoName,
		params.Branch,
		params.Namespace)
	fmt.Println("debug2", cmd)
	sourceManifest, err := fluxops.CallFlux(cmd)
	checkAddError(err)
	return sourceManifest
}

func generateWegoKustomizeManifest() []byte {
	cmd := fmt.Sprintf(`create kustomization "wego" \
		--path="./" \
		--source="wego" \
		--prune=true \
		--validation=client \
		--interval=5m \
		--export \
		--namespace=%s`,
		params.Namespace)
	kustomizeManifest, err := fluxops.CallFlux(cmd)
	checkAddError(err)
	return kustomizeManifest
}

func generateSourceManifest() []byte {
	secretName := params.Name

	cmd := fmt.Sprintf(`create secret git "%s" \
			--url="%s" \
			--private-key-file="%s" \
			--namespace=%s`,
		secretName,
		params.Url,
		params.PrivateKey,
		params.Namespace)
	_, err := fluxops.CallFlux(cmd)
	checkAddError(err)

	cmd = fmt.Sprintf(`create source git "%s" \
			--url="%s" \
			--branch="%s" \
			--secret-ref="%s" \
			--interval=30s \
			--export \
			--namespace=%s `,
		params.Name,
		params.Url,
		params.Branch,
		secretName,
		params.Namespace)
	fmt.Println("debug1", cmd)
	sourceManifest, err := fluxops.CallFlux(cmd)
	checkAddError(err)
	return sourceManifest
}

func generateKustomizeManifest() []byte {

	cmd := fmt.Sprintf(`create kustomization "%s" \
				--path="./" \
				--source="%s" \
				--prune=true \
				--validation=client \
				--interval=5m \
				--export \
				--namespace=%s`,
		params.Name,
		params.Name,
		params.Namespace)
	kustomizeManifest, err := fluxops.CallFlux(cmd)
	checkAddError(err)
	return kustomizeManifest
}

func generateHelmManifest() []byte {
	helmManifest, err := fluxops.CallFlux(
		fmt.Sprintf(`create helmrelease %s --source="GitRepository/%s" --chart="%s" --interval=5m --export`, params.Name, params.Name, params.Path))

	checkAddError(err)
	return helmManifest
}

func getOwner() string {
	if repoOwner != "" {
		return repoOwner
	}
	owner, err := fluxops.GetOwnerFromEnv()
	if err != nil || owner == "" {
		repoOwner = getOwnerInteractively()
		return repoOwner
	}
	repoOwner = owner
	return owner
}

func getOwnerInteractively() string {
	fmt.Printf("Who is the owner of the repository? ")
	reader := bufio.NewReader(shims.Stdin())
	str, err := reader.ReadString('\n')
	checkAddError(err)

	if str == "\n" {
		return getOwnerInteractively()
	}

	return strings.Trim(str, "\n")
}

func commitAndPush(files ...string) {
	cmd := fmt.Sprintf(`git pull --rebase && \
				git add %s && \
				git commit -m 'Save %s' && \
				git push`,
		strings.Join(files, " "),
		strings.Join(files, ", "))
	_, err := utils.CallCommand(cmd)
	checkAddError(err)
}

// Add provides the implementation for the wego add command
func Add(args []string, allParams AddParamSet) {
	if len(args) < 1 {
		fmt.Printf("Location of application not specified.\n")
		shims.Exit(1)
	}
	params = allParams
	params.Dir = args[0]
	fmt.Printf("Updating parameters from environment... ")
	updateParametersIfNecessary()
	fmt.Printf("done\n\n")
	fmt.Printf("Checking cluster status... ")
	clusterStatus := status.GetClusterStatus()
	fmt.Printf("%s\n\n", clusterStatus)

	if clusterStatus == status.Unmodified {
		fmt.Printf("WeGO not installed... exiting\n")
		shims.Exit(1)
	}

	// Set up wego repository if required
	fluxRepoName, err := fluxops.GetRepoName()
	checkAddError(err)

	reposDir := filepath.Join(os.Getenv("HOME"), ".wego", "repositories")
	fluxRepo := filepath.Join(reposDir, fluxRepoName)
	appSubdir := filepath.Join(fluxRepo, "apps", params.Name)
	checkAddError(os.MkdirAll(appSubdir, 0755))

	owner := getOwner()
	checkAddError(os.Chdir(fluxRepo))

	if err := utils.CallCommandForEffect(fmt.Sprintf("git ls-remote ssh://git@github.com/%s/%s.git", owner, fluxRepoName)); err != nil {
		fmt.Printf("wego repo does not exist, it will be created...\n")
		checkAddError(utils.CallCommandForEffectWithDebug("git init"))

		c, err := cgitprovider.GithubProvider()
		checkAddError(err)

		orgRef := cgitprovider.NewOrgRepositoryRef(cgitprovider.GITHUB_DOMAIN, owner, fluxRepoName)

		repoInfo := cgitprovider.NewRepositoryInfo("wego repo", gitprovider.RepositoryVisibilityPrivate)

		repoCreateOpts := &gitprovider.RepositoryCreateOptions{
			AutoInit:        gitprovider.BoolVar(true),
			LicenseTemplate: gitprovider.LicenseTemplateVar(gitprovider.LicenseTemplateApache2),
		}

		err = cgitprovider.CreateOrgRepository(c, orgRef, repoInfo, repoCreateOpts)
		checkAddError(err)

		cmd := fmt.Sprintf(`git remote add origin %s && \
			git pull --rebase origin main && \
			git checkout main && \
			git push --set-upstream origin main`,
			orgRef.String())
		checkAddError(utils.CallCommandForEffectWithDebug(cmd))
	} else {
		cmd := "git branch --set-upstream-to=origin/main main"
		checkAddError(utils.CallCommandForEffectWithDebug(cmd))
	}

	// Install Source and Kustomize controllers, and CRD for application (may already be present)
	wegoSource := generateWegoSourceManifest()
	wegoKust := generateWegoKustomizeManifest()
	kubectlApply := fmt.Sprintf("kubectl apply --namespace=%s -f -", params.Namespace)
	checkAddError(utils.CallCommandForEffectWithInputPipe(kubectlApply, appCRD))
	checkAddError(utils.CallCommandForEffectWithInputPipe(kubectlApply, string(wegoSource)))
	checkAddError(utils.CallCommandForEffectWithInputPipe(kubectlApply, string(wegoKust)))

	// Create app.yaml
	t, err := template.New("appYaml").Parse(appYamlTemplate)
	checkAddError(err)

	var populated bytes.Buffer
	err = t.Execute(&populated, struct {
		AppName string
		AppPath string
		AppURL  string
	}{params.Name, params.Path, params.Url})
	checkAddError(err)

	// Create flux custom resources for new repo being added
	source := generateSourceManifest()

	var appManifests []byte
	if params.DeploymentType == DeployTypeHelm {
		appManifests = generateHelmManifest()
	} else {
		appManifests = generateKustomizeManifest()
	}

	sourceName := filepath.Join(appSubdir, "source-"+params.Name+".yaml")
	manifestsName := filepath.Join(appSubdir, fmt.Sprintf("%s-%s.yaml", params.DeploymentType, params.Name))
	appYamlName := filepath.Join(appSubdir, "app.yaml")

	checkAddError(ioutil.WriteFile(sourceName, source, 0644))
	checkAddError(ioutil.WriteFile(manifestsName, appManifests, 0644))
	checkAddError(ioutil.WriteFile(appYamlName, populated.Bytes(), 0644))

	commitAndPush(sourceName, manifestsName, appYamlName)

	fmt.Printf("Successfully added repository: %s.\n", params.Name)
}<|MERGE_RESOLUTION|>--- conflicted
+++ resolved
@@ -73,15 +73,6 @@
 )
 
 type AddParamSet struct {
-<<<<<<< HEAD
-	Dir        string
-	Name       string
-	Url        string
-	Path       string
-	Branch     string
-	PrivateKey string
-	Namespace  string
-=======
 	Dir            string
 	Name           string
 	Url            string
@@ -89,7 +80,7 @@
 	Branch         string
 	PrivateKey     string
 	DeploymentType string
->>>>>>> 73678a6f
+	Namespace      string
 }
 
 var (
